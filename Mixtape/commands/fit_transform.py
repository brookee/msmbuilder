"""Subcommands of the `mixtape` script using the NumpydocClass command wrapper
"""
# Author: Robert McGibbon <rmcgibbo@gmail.com>
# Contributors:
# Copyright (c) 2014, Stanford University
# All rights reserved.

# Mixtape is free software: you can redistribute it and/or modify
# it under the terms of the GNU Lesser General Public License as
# published by the Free Software Foundation, either version 2.1
# of the License, or (at your option) any later version.
#
# This library is distributed in the hope that it will be useful,
# but WITHOUT ANY WARRANTY; without even the implied warranty of
# MERCHANTABILITY or FITNESS FOR A PARTICULAR PURPOSE.  See the
# GNU Lesser General Public License for more details.
#
# You should have received a copy of the GNU Lesser General Public
# License along with Mixtape. If not, see <http://www.gnu.org/licenses/>.

# -----------------------------------------------------------------------------
# Imports
# -----------------------------------------------------------------------------

from __future__ import print_function, absolute_import

import os

from ..utils.progressbar import ProgressBar, Percentage, Bar, ETA
from ..dataset import dataset
from ..utils import verbosedump
from ..decomposition import tICA, PCA
<<<<<<< HEAD
from ..cluster import (KMeans, KCenters, KMedoids, MiniBatchKMedoids, 
                       MiniBatchKMeans, RegularSpatial)
=======
from ..cluster import (KMeans, KCenters, KMedoids, MiniBatchKMedoids,
                       MiniBatchKMeans)
>>>>>>> 1238995d
from ..cmdline import NumpydocClassCommand, argument, argument_group, exttype


class FitTransformCommand(NumpydocClassCommand):
        # What format to use for saving transformed dataset
    _transformed_fmt = 'hdf5'

    g1 = argument_group('input')
    inp = g1.add_argument(
        '-i', '--inp', help='''Path to input dataset. Each dataset is a
        collection of sequences, which may either be an array or Trajectory,
        depending on the model.''', required=True)
    g2 = argument_group('output', description='use one or both of the following')
    out = g2.add_argument(
        '-o', '--out', help='''Path to save fit model instance. This is the
        model, after parameterization with fit(), saved using the pickle
        protocol''',
        default='', type=exttype('.pkl'))
    transformed = g2.add_argument(
        '-t', '--transformed', help='''Path to output transformed dataset. This
        will be a collection of arrays, as transfomed by the model''',
        default='', type=exttype('.h5'))
<<<<<<< HEAD

    def load_dataset(self):
        return dataset(self.inp, mode='r', verbose=False)
=======
>>>>>>> 1238995d

    def start(self):
        if self.out is '' and self.transformed is '':
            self.error('One of --out or --model should be specified')
        if self.transformed is not '' and os.path.exists(self.transformed):
            self.error('File exists: %s' % self.transformed)

<<<<<<< HEAD
        inp_ds = self.load_dataset()
        print(self.instance)

=======
        print(self.instance)

        inp_ds = dataset(self.inp, mode='r', verbose=False)
>>>>>>> 1238995d
        print("Fitting model...")
        self.instance.fit(inp_ds)

        print("*********\n*RESULTS*\n*********")
        print(self.instance.summarize())
        print('-' * 80)

        if self.transformed is not '':
            out_ds = inp_ds.create_derived(self.transformed, fmt=self._transformed_fmt)
            pbar = ProgressBar(
                widgets=['Transforming ', Percentage(), Bar(), ETA()],
                maxval=len(inp_ds)).start()

            for key in pbar(inp_ds.keys()):
                in_seq = inp_ds.get(key)
                out_ds[key] = self.instance.partial_transform(in_seq)
            out_ds.close()

            print("\nSaving transformed dataset to '%s'" % self.transformed)
            print("To load this dataset interactive inside an IPython")
            print("shell or notebook, run\n")
            print("  $ ipython")
            print("  >>> from mixtape.dataset import dataset")
            print("  >>> ds = dataset('%s')\n" % self.transformed)

        if self.out is not '':
            verbosedump(self.instance, self.out)
            print("To load this %s object interactively inside an IPython\n"
                  "shell or notebook, run: \n" % self.klass.__name__)
            print("  $ ipython")
            print("  >>> from mixtape.utils import load")
            print("  >>> model = load('%s')\n" % self.out)
<<<<<<< HEAD

        inp_ds.close()



class TrajectoryClusterCommand(FitTransformCommand):
    # A fit-transform for clustering that can either accept a collection
    # of arrays _or_ a collection of Trajectories to fit()
    FitTransformCommand.g1.replace_argument(
        '-i', '--inp', required=True, help='''Input dataset. This can either be a
        glob pattern for trajectories (if using metric='rmsd'), or a dataset
        containing a collection of .npy files, for other metrics.''')
    md = argument_group('mdtraj input', description='If using metric="rmsd", '
        'additional options required for loading trajectories')
    md.add_argument('--stride', default=1, help='Load only every stride-th frame')
    md.add_argument('--top', default='', help='Path to topology file matching the trajectories')
    md.add_argument('--atom_indices', help='''Path to an index file
        containing the zero-based indices of the atoms to use for
        RMSD''')

    def _random_state_type(self, state):
        if state is None:
            return None
        return int(state)

    def _atom_indices_type(self, fn):
        if fn is None:
            return None
        arr = np.loadtxt(fn, dtype=int, ndmin=1)
        if not arr.ndim == 1:
            raise ValueError('%s has incorrect dimension' % self.fn)
        return fn

    def load_dataset(self):
        if hasattr(self.instance, 'metric') and self.instance.metric == 'rmsd':
            # use mdtraj format dataset for metric='rmsd'.
            # THIS IS KIND OF A HACK
            return dataset(self.inp, fmt='mdtraj', topology=self.top,
                           stride=self.stride, verbose=False)
        return dataset(self.inp, mode='r', verbose=False)
=======
>>>>>>> 1238995d


class tICACommand(FitTransformCommand):
    klass = tICA
    _concrete = True
    _group = '3-Decomposition'
    _transformed_fmt = 'hdf5'


class PCACommand(FitTransformCommand):
    klass = PCA
    _concrete = True
    _group = '3-Decomposition'
    _transformed_fmt = 'hdf5'


class KMeansCommand(FitTransformCommand):
    klass = KMeans
    _concrete = True
    _group = '2-Clustering'
    _transformed_fmt = 'hdf5'

    def _random_state_type(self, state):
        if state is None:
            return None
        return int(state)


class MiniBatchKMeansCommand(KMeansCommand):
    klass = MiniBatchKMeans
    _concrete = True
    _group = '2-Clustering'
    _transformed_fmt = 'hdf5'


class KCentersCommand(TrajectoryClusterCommand):
    klass = KCenters
    _concrete = True
    _group = '2-Clustering'
    _transformed_fmt = 'hdf5'


class KMedoidsCommand(TrajectoryClusterCommand):
    klass = KMedoids
    _concrete = True
    _group = '2-Clustering'
    _transformed_fmt = 'hdf5'


class MiniBatchKMedoidsCommand(TrajectoryClusterCommand):
    klass = MiniBatchKMedoids
    _concrete = True
    _group = '2-Clustering'
    _transformed_fmt = 'hdf5'
<<<<<<< HEAD


class RegularSpatialCommand(TrajectoryClusterCommand):
    klass = RegularSpatial
    _concrete = True
    _group = '2-Clustering'
    _transformed_fmt = 'hdf5'
=======
>>>>>>> 1238995d
<|MERGE_RESOLUTION|>--- conflicted
+++ resolved
@@ -30,13 +30,9 @@
 from ..dataset import dataset
 from ..utils import verbosedump
 from ..decomposition import tICA, PCA
-<<<<<<< HEAD
 from ..cluster import (KMeans, KCenters, KMedoids, MiniBatchKMedoids, 
                        MiniBatchKMeans, RegularSpatial)
-=======
-from ..cluster import (KMeans, KCenters, KMedoids, MiniBatchKMedoids,
-                       MiniBatchKMeans)
->>>>>>> 1238995d
+
 from ..cmdline import NumpydocClassCommand, argument, argument_group, exttype
 
 
@@ -59,12 +55,9 @@
         '-t', '--transformed', help='''Path to output transformed dataset. This
         will be a collection of arrays, as transfomed by the model''',
         default='', type=exttype('.h5'))
-<<<<<<< HEAD
 
     def load_dataset(self):
         return dataset(self.inp, mode='r', verbose=False)
-=======
->>>>>>> 1238995d
 
     def start(self):
         if self.out is '' and self.transformed is '':
@@ -72,15 +65,9 @@
         if self.transformed is not '' and os.path.exists(self.transformed):
             self.error('File exists: %s' % self.transformed)
 
-<<<<<<< HEAD
         inp_ds = self.load_dataset()
         print(self.instance)
 
-=======
-        print(self.instance)
-
-        inp_ds = dataset(self.inp, mode='r', verbose=False)
->>>>>>> 1238995d
         print("Fitting model...")
         self.instance.fit(inp_ds)
 
@@ -113,7 +100,6 @@
             print("  $ ipython")
             print("  >>> from mixtape.utils import load")
             print("  >>> model = load('%s')\n" % self.out)
-<<<<<<< HEAD
 
         inp_ds.close()
 
@@ -154,8 +140,6 @@
             return dataset(self.inp, fmt='mdtraj', topology=self.top,
                            stride=self.stride, verbose=False)
         return dataset(self.inp, mode='r', verbose=False)
-=======
->>>>>>> 1238995d
 
 
 class tICACommand(FitTransformCommand):
@@ -210,13 +194,10 @@
     _concrete = True
     _group = '2-Clustering'
     _transformed_fmt = 'hdf5'
-<<<<<<< HEAD
 
 
 class RegularSpatialCommand(TrajectoryClusterCommand):
     klass = RegularSpatial
     _concrete = True
     _group = '2-Clustering'
-    _transformed_fmt = 'hdf5'
-=======
->>>>>>> 1238995d
+    _transformed_fmt = 'hdf5'